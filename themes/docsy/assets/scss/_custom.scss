--- conflicted
+++ resolved
@@ -104,12 +104,8 @@
 }
 
 p {
-<<<<<<< HEAD
   font-size: 1.0625rem;
 	margin: 1rem 0;
-=======
-  margin: 1rem 0;
->>>>>>> afaa7a94
 }
 
 img {
@@ -580,13 +576,8 @@
 }
 
 .breadcrumb-item {
-<<<<<<< HEAD
 	font-size: 0.9rem;
   // opacity: 0.5;
-=======
-  font-size: 0.9rem;
-  opacity: 0.5;
->>>>>>> afaa7a94
 }
 
 .td-home .td-default main section:first-of-type {
@@ -907,11 +898,7 @@
 .episodes .countdown {
   border-radius: 40px;
   background: $bright-green;
-<<<<<<< HEAD
   font-size: .75em;
-=======
-  font-size: 0.8em;
->>>>>>> afaa7a94
   font-weight: 500;
   padding: 2px 20px 1px;
   -webkit-font-smoothing: antialiased;
@@ -919,17 +906,10 @@
 }
 
 .episodes .countdown {
-<<<<<<< HEAD
   position:absolute;
   top:2px;
   right:10px;
   padding: 3px 15px;
-=======
-  position: absolute;
-  top: 20px;
-  right: 20px;
-  padding: 8px;
->>>>>>> afaa7a94
 }
 
 .episodes .teaser {
@@ -999,11 +979,7 @@
 #live-notify .btn {
   border-radius: 40px;
   background: white;
-<<<<<<< HEAD
   font-size: .75em;
-=======
-  font-size: 0.8em;
->>>>>>> afaa7a94
   font-weight: 500;
   padding: 2px 10px 1px;
   -webkit-font-smoothing: antialiased;
@@ -1012,7 +988,6 @@
   margin-right: 10px;
 }
 
-<<<<<<< HEAD
 .overflow-hidden {
   overflow: hidden;
 }
@@ -1077,7 +1052,6 @@
   }
 }
 
-=======
 .checklist-item {
   padding: 0.5rem;
   border-left: 3px solid var(--MAIN-ANCHOR-color);
@@ -1121,7 +1095,6 @@
   padding: 5px 20px;
   background: #0f171c;
 }
->>>>>>> afaa7a94
 
 /* SYNTAX HIGHLIGHTING */
 
