---
title: "Basics of REST"
metaTitle: "Understanding the Basics of REST"
subsection: "Basics of REST"
<<<<<<< HEAD
description: Explore the basics of Representational State Transfer (REST) APIs, a software style that provides architectural constraints used for creating web services. 
weight: 1
=======
weight: 2
>>>>>>> 0e84dbff
topics:
- Microservices
tags:
- Microservices
- API
- REST
patterns:
- API
team:
- Tiffany Jernigan
- Brian McClain
---

So what is [REST](https://www.ics.uci.edu/~fielding/pubs/dissertation/rest_arch_style.htm)? At a high level REST, or REpresentational State Transfer, is an architectural style for distributed hypermedia systems. It was created from a combination of other architectural styles and enlists several constraints. Roy Fielding, its creator, said that "REST provides a set of architectural constraints that, when applied as a whole, emphasizes scalability of component interactions, generality of interfaces, independent deployment of components, and intermediary components to reduce interaction latency, enforce security, and encapsulate legacy systems." 

This guide will cover:
- REST HTTP requests
- REST HTTP responses
- Constraints needed for an API to be RESTful

## Requests
The client has to make a request to the server to get or modify data on the server. A request contains the following:
- HTTP verb
- headers
- path: to a resource
- [optional] message body: data

Consider the example of a todo list. An example request could look like this:
```
GET /todos
Accept: application/json
```

### HTTP Methods/Verbs
HTTP methods, or verbs, define what kind of operation to perform on a resource. Some of the primary ones used with RESTful APIs are:
- `GET`: get a resource or collection of resources
- `POST`: create a new resource
- `PUT`: update a resource
- `PATCH`: partially modify a resource
- `DELETE`: delete a resource

### HTTP Headers
The client uses headers to pass along request information to the server. Requests can have an `Accept` request HTTP header which specifies what content type the client can accept from the server. The values are of the media, or [MIME type](https://www.iana.org/assignments/media-types/media-types.xhtml). The simplest MIME types are of the format `type/subtype`. For example, this could be `text/html` which is for a text file containing HTML. Or `application/json` for a JSON file. To see a list of common `Accept` values check out the [MDN web docs](https://developer.mozilla.org/en-US/docs/Web/HTTP/Basics_of_HTTP/MIME_types/Common_types).

### Path
Requests need to contain a path to the resource it is trying to perform the HTTP request on. In the above example, that is `/todos`. This is the resource that you are looking to read from or write to. 

One important thing to note is the difference between addressing a collection and an individual item in that collection. The path `/todos` would be addressing all of the items on the todo list. A `POST` to this path could create a new item on that list, and a request to `GET /todos` would return all items. On the other hand, `GET /todos/2` would return just the second item on the todo list. 

## Response
After the client sends a request to the server, the server sends a response back to the client. This response consists of a:
status code
headers
message body: data

For the previous request:

```
GET /todos
Accept: application/json
```

The response could contain the following for a successful request:

```
HTTP/1.1 200 OK
Content-Type: application/json
```

```json
[
    {
        "name": "pay rent",
        "due": 1589031653,
        "completed": false
    },
    {
        "name": "get groceries",
        "due": 1588869295,
        "completed": true
    }
]
```

### HTTP Headers
The responses have a `Content-Type` entity header which specifies the MIME type of the resource. Its value should match one of the `Accept` types sent by the client. In the above example, both the `Content-Type` and `Accept` header values are `application/json`.

Headers can contain information on a wide array of topics including how to handle the TCP connection, authentication, caching, and more. Some REST APIs may have headers specific to them, but there’s also some headers that have a [universal definition](https://developer.mozilla.org/en-US/docs/Web/HTTP/Headers).

### Response Status Code
One of the return values in a response is a response status code. Each code has a specific designation; for example, `200` is `OK` and means the request was successful. The response code categories are as follows:
- `1XX`: Informational
- `2XX`: Successful
- `3XX`: Redirects
- `4XX`: Client Errors
- `5XX`: Server Errors

To see the detailed list of response codes and their meaning, check out the [MDN web docs](https://developer.mozilla.org/en-US/docs/Web/HTTP/Status).

### Body
The body contains the data the client requested in the MIME type specified in the `Content-Type` header. In the example above, the body of the response is:

```json
[
    {
        "name": "pay rent",
        "due": 1589031653,
        "completed": false
    },
    {
        "name": "get groceries",
        "due": 1588869295,
        "completed": true
    }
]
```

## Constraints
In order to create RESTful APIs, they need to adhere to six style constraints:
1. Client-Server Separation
2. Stateless
3. Cache
4. Uniform Interface
5. Layered System
6. [Optional] Code-On-Demand

### Client-Server
First, there needs to be a separation of client and server. This means that the client and server each need to work independent of each other. Their only form of interaction is when a client makes requests and a server sends a response whenever it receives a request. One of the benefits is that the client and server can each be updated or modified independently without affecting the other.

For example, if you make a call to a restaurant to place a takeout order, the only interaction is you asking for a specific item and them responding with an ok or saying they don’t have it.

### Stateless
Next, the client and server communication needs to be stateless: the server and client don't need to know the state of the other. The server doesn't store state from the client and therefore the client can't depend on it. Therefore the client needs to send everything the server would need to process a request every time and any storing needs to happen client-side. 

To continue with the analogy, when you make your call, you don’t need to know what the restaurant has in stock, and they don’t need to know what you want until you order. Additionally, you’re responsible for keeping track of what you like to order, not the restaurant.

### Cache
Cache constraints require that the response be labeled as cacheable or non-cacheable. If it's cacheable, then the client can choose to use this data for future requests that are equivalent. For instance, if the data is valid for a set time, the cached data will be used instead of making a request to the server.

For your takeout call, the restaurant may tell you that a specific item is not available until a certain date. You can then remember to not order it again if you make another request before that date.

### Uniform Interface
As mentioned, the client and server are independent of each other, meaning they evolve and change independently. For this reason, it’s imperative that the interface between the client and server expect some commonality in their communication. This constraint can actually be broken down even further:

1. **Resource-Based**: This is two-fold: First, individual resources should be identifiable in the request. Often this is done in the path of the URI of the request. For example, `/todos/2` would directly address the `todo` item with the ID of `2`. Second, the presentation of the resource does not necessarily need to match the internal representation by the server. The `todo` item may be returned as JSON, but more realistically the server is storing this in a database in another format.
2. **Manipulate Resources Through Representations**: When the client receives a resource, the representation of that resource contains enough information to update or delete it. This could be seen as the flip-side of the “stateless” constraint. Using the same example of a todo list, if a client requests all items in a todo list, each of those items would likely include an ID so that it could be individually addressed.
3. **Self-Descriptive Messages**: Each message or resource should include enough information so that the client knows how to process that message. For example, if a client has requested a resource that’s returned as JSON, the response should also include a `Content-Type` header with the value `application/json`.
4. **Hypermedia as the Engine of Application Sate**: AKA [“HATEOAS”](https://en.wikipedia.org/wiki/HATEOAS). This could be a whole conversation on it’s own, and it’s encouraged to read on this topic as well, but in short each response should include related links that the client can use to discover other actions and resources. Continuing the ToDo example, requesting an individual todo item may include links to the list that it is a part of.

### Layered System
Layered system constraints are used to scope hierarchical layers based on behavior and have each layer be unable to have visibility past the layer it is interacting with. That’s to say, a client may send a request to a server, which in turn may send a request to a data service, which sends a request to an authentication service. All of this is invisible to the client and the client can not and should not distinguish between a direct request to the data or one that has multiple requests server-side. This is also true for infrastructure and operational components such as proxies and load balancers. Introducing these components to the server architecture should require no updates from the client.

## [Optional] Code-On-Demand
This constraint states that a server can extend the functionality of a client by providing it executable code. Probably the most common example of this is client-side scripting with JavaScript, but this can take many forms. While this keeps clients simpler and smaller, it also reduces visibility of features and can introduce ambiguity. Because of this, while the absence of other constraints may mean a service isn’t actually RESTful, this constraint is optional.

## Conclusion
Well, this is the end of this coverage of the basics of REST. Reading Roy Fielding's REST [dissertation](https://www.ics.uci.edu/~fielding/pubs/dissertation/rest_arch_style.htm) is a great place to start if you haven't already. If you’d like to start building your own REST APIs and are a Spring developer, be sure to check out [Building a REST API with Spring Boot](/guides/spring/spring-build-api) to see these principles in action! <|MERGE_RESOLUTION|>--- conflicted
+++ resolved
@@ -2,12 +2,8 @@
 title: "Basics of REST"
 metaTitle: "Understanding the Basics of REST"
 subsection: "Basics of REST"
-<<<<<<< HEAD
 description: Explore the basics of Representational State Transfer (REST) APIs, a software style that provides architectural constraints used for creating web services. 
-weight: 1
-=======
 weight: 2
->>>>>>> 0e84dbff
 topics:
 - Microservices
 tags:
