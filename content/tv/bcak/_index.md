---
title: "Between Chair and Keyboard"
type: "tv-show"
streaming: "twitch"
#noPast: true
id: "bcak"
image: "/images/tv/shows/bcak.jpg"
og_image: "/images/og/TanzuTV-ChairKeyboard.png"
weight: 4
menu:
    main:
        parent: "tv"
        weight: 5
# Text that appears on show index page under show name
description: Nate Schutta hosts discussions with interesting people in software.
# Text that appears highlighted in green on show index page above show name
teaser: Live Most Mondays at 10am PT
# Text that shows on show page under show name
subheader: Join Nate Schutta and a special guest on Twitch, most Mondays at 10am PT.
# Any content below here shows up above episode index
<<<<<<< HEAD
=======

>>>>>>> bd2075a1
---
Interviews and discussions with open source committers, thought leaders, friends and interesting people in the software space. No preparation, no live coding, no slides just a conversation with "cool", smart people. An "Inside the Actors Studio" but for technologists if we may be so bold.<|MERGE_RESOLUTION|>--- conflicted
+++ resolved
@@ -18,9 +18,5 @@
 # Text that shows on show page under show name
 subheader: Join Nate Schutta and a special guest on Twitch, most Mondays at 10am PT.
 # Any content below here shows up above episode index
-<<<<<<< HEAD
-=======
-
->>>>>>> bd2075a1
 ---
 Interviews and discussions with open source committers, thought leaders, friends and interesting people in the software space. No preparation, no live coding, no slides just a conversation with "cool", smart people. An "Inside the Actors Studio" but for technologists if we may be so bold.